mod build_config;
mod build_context;
mod build_plan;
mod compilation;
mod compile_kind;
mod context;
mod crate_type;
mod custom_build;
mod fingerprint;
mod job;
mod job_queue;
mod layout;
mod links;
mod lto;
mod output_depinfo;
pub mod rustdoc;
pub mod standard_lib;
mod timings;
mod unit;
pub mod unit_dependencies;
pub mod unit_graph;

use std::env;
use std::ffi::{OsStr, OsString};
use std::fs::{self, File};
use std::io::{BufRead, Write};
use std::path::PathBuf;
use std::sync::Arc;

use anyhow::Error;
use lazycell::LazyCell;
use log::debug;

pub use self::build_config::{BuildConfig, CompileMode, MessageFormat};
pub use self::build_context::{
    BuildContext, FileFlavor, FileType, RustDocFingerprint, RustcTargetData, TargetInfo,
};
use self::build_plan::BuildPlan;
pub use self::compilation::{Compilation, Doctest};
pub use self::compile_kind::{CompileKind, CompileTarget};
pub use self::context::{Context, Metadata};
pub use self::crate_type::CrateType;
pub use self::custom_build::{BuildOutput, BuildScriptOutputs, BuildScripts};
pub use self::job::Freshness;
use self::job::{Job, Work};
use self::job_queue::{JobQueue, JobState};
pub(crate) use self::layout::Layout;
pub use self::lto::Lto;
use self::output_depinfo::output_depinfo;
use self::unit_graph::UnitDep;
pub use crate::core::compiler::unit::{Unit, UnitInterner};
use crate::core::features::nightly_features_allowed;
use crate::core::manifest::TargetSourcePath;
use crate::core::profiles::{PanicStrategy, Profile, Strip};
use crate::core::{Edition, Feature, PackageId, Target};
use crate::util::errors::{self, CargoResult, CargoResultExt, ProcessError, VerboseError};
use crate::util::interning::InternedString;
use crate::util::machine_message::Message;
use crate::util::{self, machine_message, ProcessBuilder};
use crate::util::{add_path_args, internal, join_paths, paths, profile};

const RUSTDOC_CRATE_VERSION_FLAG: &str = "--crate-version";

#[derive(Copy, Clone, Hash, Debug, PartialEq, Eq)]
pub enum LinkType {
    Cdylib,
    Bin,
    Test,
    Bench,
    Example,
}

impl From<&super::Target> for Option<LinkType> {
    fn from(value: &super::Target) -> Self {
        if value.is_cdylib() {
            Some(LinkType::Cdylib)
        } else if value.is_bin() {
            Some(LinkType::Bin)
        } else if value.is_test() {
            Some(LinkType::Test)
        } else if value.is_bench() {
            Some(LinkType::Bench)
        } else if value.is_exe_example() {
            Some(LinkType::Example)
        } else {
            None
        }
    }
}

/// A glorified callback for executing calls to rustc. Rather than calling rustc
/// directly, we'll use an `Executor`, giving clients an opportunity to intercept
/// the build calls.
pub trait Executor: Send + Sync + 'static {
    /// Called after a rustc process invocation is prepared up-front for a given
    /// unit of work (may still be modified for runtime-known dependencies, when
    /// the work is actually executed).
    fn init(&self, _cx: &Context<'_, '_>, _unit: &Unit) {}

    /// In case of an `Err`, Cargo will not continue with the build process for
    /// this package.
    fn exec(
        &self,
        cmd: &ProcessBuilder,
        id: PackageId,
        target: &Target,
        mode: CompileMode,
        on_stdout_line: &mut dyn FnMut(&str) -> CargoResult<()>,
        on_stderr_line: &mut dyn FnMut(&str) -> CargoResult<()>,
    ) -> CargoResult<()>;

    /// Queried when queuing each unit of work. If it returns true, then the
    /// unit will always be rebuilt, independent of whether it needs to be.
    fn force_rebuild(&self, _unit: &Unit) -> bool {
        false
    }
}

/// A `DefaultExecutor` calls rustc without doing anything else. It is Cargo's
/// default behaviour.
#[derive(Copy, Clone)]
pub struct DefaultExecutor;

impl Executor for DefaultExecutor {
    fn exec(
        &self,
        cmd: &ProcessBuilder,
        _id: PackageId,
        _target: &Target,
        _mode: CompileMode,
        on_stdout_line: &mut dyn FnMut(&str) -> CargoResult<()>,
        on_stderr_line: &mut dyn FnMut(&str) -> CargoResult<()>,
    ) -> CargoResult<()> {
        cmd.exec_with_streaming(on_stdout_line, on_stderr_line, false)
            .map(drop)
    }
}

fn compile<'cfg>(
    cx: &mut Context<'_, 'cfg>,
    jobs: &mut JobQueue<'cfg>,
    plan: &mut BuildPlan,
    unit: &Unit,
    exec: &Arc<dyn Executor>,
    force_rebuild: bool,
) -> CargoResult<()> {
    let bcx = cx.bcx;
    let build_plan = bcx.build_config.build_plan;
    if !cx.compiled.insert(unit.clone()) {
        return Ok(());
    }

    // Build up the work to be done to compile this unit, enqueuing it once
    // we've got everything constructed.
    let p = profile::start(format!("preparing: {}/{}", unit.pkg, unit.target.name()));
    fingerprint::prepare_init(cx, unit)?;

    let job = if unit.mode.is_run_custom_build() {
        custom_build::prepare(cx, unit)?
    } else if unit.mode.is_doc_test() {
        // We run these targets later, so this is just a no-op for now.
        Job::new_fresh()
    } else if build_plan {
        Job::new_dirty(rustc(cx, unit, &exec.clone())?)
    } else {
        let force = exec.force_rebuild(unit) || force_rebuild;
        let mut job = fingerprint::prepare_target(cx, unit, force)?;
        job.before(if job.freshness() == Freshness::Dirty {
            let work = if unit.mode.is_doc() {
                rustdoc(cx, unit)?
            } else {
                rustc(cx, unit, exec)?
            };
            work.then(link_targets(cx, unit, false)?)
        } else {
            let work = if unit.show_warnings(bcx.config) {
                replay_output_cache(
                    unit.pkg.package_id(),
                    &unit.target,
                    cx.files().message_cache_path(unit),
                    cx.bcx.build_config.message_format,
                    cx.bcx.config.shell().err_supports_color(),
                )
            } else {
                Work::noop()
            };
            // Need to link targets on both the dirty and fresh.
            work.then(link_targets(cx, unit, true)?)
        });

        job
    };
    jobs.enqueue(cx, unit, job)?;
    drop(p);

    // Be sure to compile all dependencies of this target as well.
    let deps = Vec::from(cx.unit_deps(unit)); // Create vec due to mutable borrow.
    for dep in deps {
        compile(cx, jobs, plan, &dep.unit, exec, false)?;
    }
    if build_plan {
        plan.add(cx, unit)?;
    }

    Ok(())
}

fn rustc(cx: &mut Context<'_, '_>, unit: &Unit, exec: &Arc<dyn Executor>) -> CargoResult<Work> {
    let mut rustc = prepare_rustc(cx, &unit.target.rustc_crate_types(), unit)?;
    let build_plan = cx.bcx.build_config.build_plan;

    let name = unit.pkg.name().to_string();
    let buildkey = unit.buildkey();

    add_cap_lints(cx.bcx, unit, &mut rustc);

    let outputs = cx.outputs(unit)?;
    let root = cx.files().out_dir(unit);

    // Prepare the native lib state (extra `-L` and `-l` flags).
    let build_script_outputs = Arc::clone(&cx.build_script_outputs);
    let current_id = unit.pkg.package_id();
    let build_scripts = cx.build_scripts.get(unit).cloned();

    // If we are a binary and the package also contains a library, then we
    // don't pass the `-l` flags.
    let pass_l_flag = unit.target.is_lib() || !unit.pkg.targets().iter().any(|t| t.is_lib());
    let link_type = (&unit.target).into();

    let dep_info_name = match cx.files().metadata(unit) {
        Some(metadata) => format!("{}-{}.d", unit.target.crate_name(), metadata),
        None => format!("{}.d", unit.target.crate_name()),
    };
    let rustc_dep_info_loc = root.join(dep_info_name);
    let dep_info_loc = fingerprint::dep_info_loc(cx, unit);

    rustc.args(cx.bcx.rustflags_args(unit));
    if cx.bcx.config.cli_unstable().binary_dep_depinfo {
        rustc.arg("-Z").arg("binary-dep-depinfo");
    }
    let mut output_options = OutputOptions::new(cx, unit);
    let package_id = unit.pkg.package_id();
    let target = Target::clone(&unit.target);
    let mode = unit.mode;

    exec.init(cx, unit);
    let exec = exec.clone();

    let root_output = cx.files().host_dest().to_path_buf();
    let target_dir = cx.bcx.ws.target_dir().into_path_unlocked();
    let pkg_root = unit.pkg.root().to_path_buf();
    let cwd = rustc
        .get_cwd()
        .unwrap_or_else(|| cx.bcx.config.cwd())
        .to_path_buf();
    let fingerprint_dir = cx.files().fingerprint_dir(unit);
    let script_metadata = cx.find_build_script_metadata(unit.clone());
    let is_local = unit.is_local();

    return Ok(Work::new(move |state| {
        // Only at runtime have we discovered what the extra -L and -l
        // arguments are for native libraries, so we process those here. We
        // also need to be sure to add any -L paths for our plugins to the
        // dynamic library load path as a plugin's dynamic library may be
        // located somewhere in there.
        // Finally, if custom environment variables have been produced by
        // previous build scripts, we include them in the rustc invocation.
        if let Some(build_scripts) = build_scripts {
            let script_outputs = build_script_outputs.lock().unwrap();
            if !build_plan {
                add_native_deps(
                    &mut rustc,
                    &script_outputs,
                    &build_scripts,
                    pass_l_flag,
                    link_type,
                    current_id,
                )?;
                add_plugin_deps(&mut rustc, &script_outputs, &build_scripts, &root_output)?;
            }
            add_custom_env(&mut rustc, &script_outputs, current_id, script_metadata)?;
        }

        for output in outputs.iter() {
            // If there is both an rmeta and rlib, rustc will prefer to use the
            // rlib, even if it is older. Therefore, we must delete the rlib to
            // force using the new rmeta.
            if output.path.extension() == Some(OsStr::new("rmeta")) {
                let dst = root.join(&output.path).with_extension("rlib");
                if dst.exists() {
                    paths::remove_file(&dst)?;
                }
            }
        }

        fn verbose_if_simple_exit_code(err: Error) -> Error {
            // If a signal on unix (`code == None`) or an abnormal termination
            // on Windows (codes like `0xC0000409`), don't hide the error details.
            match err
                .downcast_ref::<ProcessError>()
                .as_ref()
                .and_then(|perr| perr.exit.and_then(|e| e.code()))
            {
                Some(n) if errors::is_simple_exit_code(n) => VerboseError::new(err).into(),
                _ => err,
            }
        }

        state.running(&rustc);
        let timestamp = paths::set_invocation_time(&fingerprint_dir)?;
        if build_plan {
            state.build_plan(buildkey, rustc.clone(), outputs.clone());
        } else {
            exec.exec(
                &rustc,
                package_id,
                &target,
                mode,
                &mut |line| on_stdout_line(state, line, package_id, &target),
                &mut |line| on_stderr_line(state, line, package_id, &target, &mut output_options),
            )
            .map_err(verbose_if_simple_exit_code)
            .chain_err(|| format!("could not compile `{}`", name))?;
        }

        if rustc_dep_info_loc.exists() {
            fingerprint::translate_dep_info(
                &rustc_dep_info_loc,
                &dep_info_loc,
                &cwd,
                &pkg_root,
                &target_dir,
                &rustc,
                // Do not track source files in the fingerprint for registry dependencies.
                is_local,
            )
            .chain_err(|| {
                internal(format!(
                    "could not parse/generate dep info at: {}",
                    rustc_dep_info_loc.display()
                ))
            })?;
            // This mtime shift allows Cargo to detect if a source file was
            // modified in the middle of the build.
            paths::set_file_time_no_err(dep_info_loc, timestamp);
        }

        Ok(())
    }));

    // Add all relevant `-L` and `-l` flags from dependencies (now calculated and
    // present in `state`) to the command provided.
    fn add_native_deps(
        rustc: &mut ProcessBuilder,
        build_script_outputs: &BuildScriptOutputs,
        build_scripts: &BuildScripts,
        pass_l_flag: bool,
        link_type: Option<LinkType>,
        current_id: PackageId,
    ) -> CargoResult<()> {
        for key in build_scripts.to_link.iter() {
            let output = build_script_outputs.get(key.0, key.1).ok_or_else(|| {
                internal(format!(
                    "couldn't find build script output for {}/{}",
                    key.0, key.1
                ))
            })?;
            for path in output.library_paths.iter() {
                rustc.arg("-L").arg(path);
            }

            if key.0 == current_id {
                for cfg in &output.cfgs {
                    rustc.arg("--cfg").arg(cfg);
                }
                if pass_l_flag {
                    for name in output.library_links.iter() {
                        rustc.arg("-l").arg(name);
                    }
                }
            }

            if link_type.is_some() {
                for (lt, arg) in &output.linker_args {
                    if lt.is_none() || *lt == link_type {
                        rustc.arg("-C").arg(format!("link-arg={}", arg));
                    }
                }
            }
        }
        Ok(())
    }

    // Add all custom environment variables present in `state` (after they've
    // been put there by one of the `build_scripts`) to the command provided.
    fn add_custom_env(
        rustc: &mut ProcessBuilder,
        build_script_outputs: &BuildScriptOutputs,
        current_id: PackageId,
        metadata: Option<Metadata>,
    ) -> CargoResult<()> {
        let metadata = match metadata {
            Some(metadata) => metadata,
            None => return Ok(()),
        };
        if let Some(output) = build_script_outputs.get(current_id, metadata) {
            for &(ref name, ref value) in output.env.iter() {
                rustc.env(name, value);
            }
        }
        Ok(())
    }
}

/// Link the compiled target (often of form `foo-{metadata_hash}`) to the
/// final target. This must happen during both "Fresh" and "Compile".
fn link_targets(cx: &mut Context<'_, '_>, unit: &Unit, fresh: bool) -> CargoResult<Work> {
    let bcx = cx.bcx;
    let outputs = cx.outputs(unit)?;
    let export_dir = cx.files().export_dir();
    let package_id = unit.pkg.package_id();
    let profile = unit.profile;
    let unit_mode = unit.mode;
    let features = unit.features.iter().map(|s| s.to_string()).collect();
    let json_messages = bcx.build_config.emit_json();
    let executable = cx.get_executable(unit)?;
    let mut target = Target::clone(&unit.target);
    if let TargetSourcePath::Metabuild = target.src_path() {
        // Give it something to serialize.
        let path = unit.pkg.manifest().metabuild_path(cx.bcx.ws.target_dir());
        target.set_src_path(TargetSourcePath::Path(path));
    }

    Ok(Work::new(move |state| {
        // If we're a "root crate", e.g., the target of this compilation, then we
        // hard link our outputs out of the `deps` directory into the directory
        // above. This means that `cargo build` will produce binaries in
        // `target/debug` which one probably expects.
        let mut destinations = vec![];
        for output in outputs.iter() {
            let src = &output.path;
            // This may have been a `cargo rustc` command which changes the
            // output, so the source may not actually exist.
            if !src.exists() {
                continue;
            }
            let dst = match output.hardlink.as_ref() {
                Some(dst) => dst,
                None => {
                    destinations.push(src.clone());
                    continue;
                }
            };
            destinations.push(dst.clone());
            paths::link_or_copy(src, dst)?;
            if let Some(ref path) = output.export_path {
                let export_dir = export_dir.as_ref().unwrap();
                paths::create_dir_all(export_dir)?;

                paths::link_or_copy(src, path)?;
            }
        }

        if json_messages {
            let art_profile = machine_message::ArtifactProfile {
                opt_level: profile.opt_level.as_str(),
                debuginfo: profile.debuginfo,
                debug_assertions: profile.debug_assertions,
                overflow_checks: profile.overflow_checks,
                test: unit_mode.is_any_test(),
            };

            let msg = machine_message::Artifact {
                package_id,
                target: &target,
                profile: art_profile,
                features,
                filenames: destinations,
                executable,
                fresh,
            }
            .to_json_string();
            state.stdout(msg)?;
        }
        Ok(())
    }))
}

// For all plugin dependencies, add their -L paths (now calculated and present
// in `build_script_outputs`) to the dynamic library load path for the command
// to execute.
fn add_plugin_deps(
    rustc: &mut ProcessBuilder,
    build_script_outputs: &BuildScriptOutputs,
    build_scripts: &BuildScripts,
    root_output: &PathBuf,
) -> CargoResult<()> {
    let var = util::dylib_path_envvar();
    let search_path = rustc.get_env(var).unwrap_or_default();
    let mut search_path = env::split_paths(&search_path).collect::<Vec<_>>();
    for (pkg_id, metadata) in &build_scripts.plugins {
        let output = build_script_outputs
            .get(*pkg_id, *metadata)
            .ok_or_else(|| internal(format!("couldn't find libs for plugin dep {}", pkg_id)))?;
        search_path.append(&mut filter_dynamic_search_path(
            output.library_paths.iter(),
            root_output,
        ));
    }
    let search_path = join_paths(&search_path, var)?;
    rustc.env(var, &search_path);
    Ok(())
}

// Determine paths to add to the dynamic search path from -L entries
//
// Strip off prefixes like "native=" or "framework=" and filter out directories
// **not** inside our output directory since they are likely spurious and can cause
// clashes with system shared libraries (issue #3366).
fn filter_dynamic_search_path<'a, I>(paths: I, root_output: &PathBuf) -> Vec<PathBuf>
where
    I: Iterator<Item = &'a PathBuf>,
{
    let mut search_path = vec![];
    for dir in paths {
        let dir = match dir.to_str() {
            Some(s) => {
                let mut parts = s.splitn(2, '=');
                match (parts.next(), parts.next()) {
                    (Some("native"), Some(path))
                    | (Some("crate"), Some(path))
                    | (Some("dependency"), Some(path))
                    | (Some("framework"), Some(path))
                    | (Some("all"), Some(path)) => path.into(),
                    _ => dir.clone(),
                }
            }
            None => dir.clone(),
        };
        if dir.starts_with(&root_output) {
            search_path.push(dir);
        } else {
            debug!(
                "Not including path {} in runtime library search path because it is \
                 outside target root {}",
                dir.display(),
                root_output.display()
            );
        }
    }
    search_path
}

fn prepare_rustc(
    cx: &mut Context<'_, '_>,
    crate_types: &[CrateType],
    unit: &Unit,
) -> CargoResult<ProcessBuilder> {
    let is_primary = cx.is_primary_package(unit);
    let is_workspace = cx.bcx.ws.is_member(&unit.pkg);

    let mut base = cx
        .compilation
        .rustc_process(unit, is_primary, is_workspace)?;

    if is_primary {
        base.env("CARGO_PRIMARY_PACKAGE", "1");
    }

    if cx.bcx.config.cli_unstable().jobserver_per_rustc {
        let client = cx.new_jobserver()?;
        base.inherit_jobserver(&client);
        base.arg("-Z").arg("jobserver-token-requests");
        assert!(cx.rustc_clients.insert(unit.clone(), client).is_none());
    } else {
        base.inherit_jobserver(&cx.jobserver);
    }
    build_base_args(cx, &mut base, unit, crate_types)?;
    build_deps_args(&mut base, cx, unit)?;
    Ok(base)
}

fn rustdoc(cx: &mut Context<'_, '_>, unit: &Unit) -> CargoResult<Work> {
    let bcx = cx.bcx;
    let mut rustdoc = cx.compilation.rustdoc_process(unit)?;
    rustdoc.inherit_jobserver(&cx.jobserver);
    rustdoc.arg("--crate-name").arg(&unit.target.crate_name());
    add_path_args(bcx.ws, unit, &mut rustdoc);
    add_cap_lints(bcx, unit, &mut rustdoc);

    if let CompileKind::Target(target) = unit.kind {
        rustdoc.arg("--target").arg(target.rustc_target());
    }
    let doc_dir = cx.files().out_dir(unit);
    // We need to make sure that if there were any previous docs
    // already compiled, they were compiled with the same Rustc version that we're currently
    // using. Otherways we must remove the `doc/` folder and compile again forcing a rebuild.
    //
    // This is important because the `.js`/`.html` & `.css` files that are generated by Rustc don't have
    // any versioning (See https://github.com/rust-lang/cargo/issues/8461).
    // Therefore, we can end up with weird bugs and behaviours if we mix different
    // compiler versions of these files.
    let (fingerprint, doc_dir_removed) = RustDocFingerprint::check_rustdoc_fingerprint(
        &doc_dir,
        cx.bcx.rustc().verbose_version.as_str(),
    )?;

    // Create the documentation directory ahead of time as rustdoc currently has
    // a bug where concurrent invocations will race to create this directory if
    // it doesn't already exist.
    paths::create_dir_all(&doc_dir)?;

    rustdoc.arg("-o").arg(doc_dir.clone());

    for feat in &unit.features {
        rustdoc.arg("--cfg").arg(&format!("feature=\"{}\"", feat));
    }

    add_error_format_and_color(cx, &mut rustdoc, false)?;

    if let Some(args) = cx.bcx.extra_args_for(unit) {
        rustdoc.args(args);
    }

    build_deps_args(&mut rustdoc, cx, unit)?;
    rustdoc::add_root_urls(cx, unit, &mut rustdoc)?;

    rustdoc.args(bcx.rustdocflags_args(unit));

    if !crate_version_flag_already_present(&rustdoc) {
        append_crate_version_flag(unit, &mut rustdoc);
    }

    let name = unit.pkg.name().to_string();
    let build_script_outputs = Arc::clone(&cx.build_script_outputs);
    let package_id = unit.pkg.package_id();
    let target = Target::clone(&unit.target);
    let mut output_options = OutputOptions::new(cx, unit);
    let pkg_id = unit.pkg.package_id();
    let script_metadata = cx.find_build_script_metadata(unit.clone());

    Ok(Work::new(move |state| {
        if let Some(script_metadata) = script_metadata {
            if let Some(output) = build_script_outputs
                .lock()
                .unwrap()
                .get(pkg_id, script_metadata)
            {
                for cfg in output.cfgs.iter() {
                    rustdoc.arg("--cfg").arg(cfg);
                }
                for &(ref name, ref value) in output.env.iter() {
                    rustdoc.env(name, value);
                }
            }
        }
        state.running(&rustdoc);

        rustdoc
            .exec_with_streaming(
                &mut |line| on_stdout_line(state, line, package_id, &target),
                &mut |line| on_stderr_line(state, line, package_id, &target, &mut output_options),
                false,
            )
<<<<<<< HEAD
            .chain_err(|| format!("Could not document `{}`.", name))?;

        if doc_dir_removed {
            fingerprint.write(&doc_dir)?
        };
=======
            .chain_err(|| format!("could not document `{}`", name))?;
>>>>>>> a3c2627f
        Ok(())
    }))
}

// The --crate-version flag could have already been passed in RUSTDOCFLAGS
// or as an extra compiler argument for rustdoc
fn crate_version_flag_already_present(rustdoc: &ProcessBuilder) -> bool {
    rustdoc.get_args().iter().any(|flag| {
        flag.to_str()
            .map_or(false, |flag| flag.starts_with(RUSTDOC_CRATE_VERSION_FLAG))
    })
}

fn append_crate_version_flag(unit: &Unit, rustdoc: &mut ProcessBuilder) {
    rustdoc
        .arg(RUSTDOC_CRATE_VERSION_FLAG)
        .arg(unit.pkg.version().to_string());
}

fn add_cap_lints(bcx: &BuildContext<'_, '_>, unit: &Unit, cmd: &mut ProcessBuilder) {
    // If this is an upstream dep we don't want warnings from, turn off all
    // lints.
    if !unit.show_warnings(bcx.config) {
        cmd.arg("--cap-lints").arg("allow");

    // If this is an upstream dep but we *do* want warnings, make sure that they
    // don't fail compilation.
    } else if !unit.is_local() {
        cmd.arg("--cap-lints").arg("warn");
    }
}

/// Add error-format flags to the command.
///
/// Cargo always uses JSON output. This has several benefits, such as being
/// easier to parse, handles changing formats (for replaying cached messages),
/// ensures atomic output (so messages aren't interleaved), allows for
/// intercepting messages like rmeta artifacts, etc. rustc includes a
/// "rendered" field in the JSON message with the message properly formatted,
/// which Cargo will extract and display to the user.
fn add_error_format_and_color(
    cx: &Context<'_, '_>,
    cmd: &mut ProcessBuilder,
    pipelined: bool,
) -> CargoResult<()> {
    cmd.arg("--error-format=json");
    let mut json = String::from("--json=diagnostic-rendered-ansi");
    if pipelined {
        // Pipelining needs to know when rmeta files are finished. Tell rustc
        // to emit a message that cargo will intercept.
        json.push_str(",artifacts");
    }

    match cx.bcx.build_config.message_format {
        MessageFormat::Short | MessageFormat::Json { short: true, .. } => {
            json.push_str(",diagnostic-short");
        }
        _ => {}
    }
    cmd.arg(json);

    if nightly_features_allowed() {
        let config = cx.bcx.config;
        match (
            config.cli_unstable().terminal_width,
            config.shell().err_width().diagnostic_terminal_width(),
        ) {
            // Terminal width explicitly provided - only useful for testing.
            (Some(Some(width)), _) => {
                cmd.arg(format!("-Zterminal-width={}", width));
            }
            // Terminal width was not explicitly provided but flag was provided - common case.
            (Some(None), Some(width)) => {
                cmd.arg(format!("-Zterminal-width={}", width));
            }
            // User didn't opt-in.
            _ => (),
        }
    }

    Ok(())
}

fn build_base_args(
    cx: &mut Context<'_, '_>,
    cmd: &mut ProcessBuilder,
    unit: &Unit,
    crate_types: &[CrateType],
) -> CargoResult<()> {
    assert!(!unit.mode.is_run_custom_build());

    let bcx = cx.bcx;
    let Profile {
        ref opt_level,
        codegen_units,
        debuginfo,
        debug_assertions,
        overflow_checks,
        rpath,
        ref panic,
        incremental,
        strip,
        ..
    } = unit.profile;
    let test = unit.mode.is_any_test();

    cmd.arg("--crate-name").arg(&unit.target.crate_name());

    let edition = unit.target.edition();
    if edition != Edition::Edition2015 {
        cmd.arg(format!("--edition={}", edition));
    }

    add_path_args(bcx.ws, unit, cmd);
    add_error_format_and_color(cx, cmd, cx.rmeta_required(unit))?;

    if !test {
        for crate_type in crate_types.iter() {
            cmd.arg("--crate-type").arg(crate_type.as_str());
        }
    }

    if unit.mode.is_check() {
        cmd.arg("--emit=dep-info,metadata");
    } else if !unit.requires_upstream_objects() {
        // Always produce metadata files for rlib outputs. Metadata may be used
        // in this session for a pipelined compilation, or it may be used in a
        // future Cargo session as part of a pipelined compile.
        cmd.arg("--emit=dep-info,metadata,link");
    } else {
        cmd.arg("--emit=dep-info,link");
    }

    let prefer_dynamic = (unit.target.for_host() && !unit.target.is_custom_build())
        || (crate_types.contains(&CrateType::Dylib) && bcx.ws.members().any(|p| *p != unit.pkg));
    if prefer_dynamic {
        cmd.arg("-C").arg("prefer-dynamic");
    }

    if opt_level.as_str() != "0" {
        cmd.arg("-C").arg(&format!("opt-level={}", opt_level));
    }

    if *panic != PanicStrategy::Unwind {
        cmd.arg("-C").arg(format!("panic={}", panic));
    }

    cmd.args(&lto_args(cx, unit));

    if let Some(n) = codegen_units {
        cmd.arg("-C").arg(&format!("codegen-units={}", n));
    }

    if let Some(debuginfo) = debuginfo {
        cmd.arg("-C").arg(format!("debuginfo={}", debuginfo));
    }

    if let Some(args) = cx.bcx.extra_args_for(unit) {
        cmd.args(args);
    }

    // `-C overflow-checks` is implied by the setting of `-C debug-assertions`,
    // so we only need to provide `-C overflow-checks` if it differs from
    // the value of `-C debug-assertions` we would provide.
    if opt_level.as_str() != "0" {
        if debug_assertions {
            cmd.args(&["-C", "debug-assertions=on"]);
            if !overflow_checks {
                cmd.args(&["-C", "overflow-checks=off"]);
            }
        } else if overflow_checks {
            cmd.args(&["-C", "overflow-checks=on"]);
        }
    } else if !debug_assertions {
        cmd.args(&["-C", "debug-assertions=off"]);
        if overflow_checks {
            cmd.args(&["-C", "overflow-checks=on"]);
        }
    } else if !overflow_checks {
        cmd.args(&["-C", "overflow-checks=off"]);
    }

    if test && unit.target.harness() {
        cmd.arg("--test");

        // Cargo has historically never compiled `--test` binaries with
        // `panic=abort` because the `test` crate itself didn't support it.
        // Support is now upstream, however, but requires an unstable flag to be
        // passed when compiling the test. We require, in Cargo, an unstable
        // flag to pass to rustc, so register that here. Eventually this flag
        // will simply not be needed when the behavior is stabilized in the Rust
        // compiler itself.
        if *panic == PanicStrategy::Abort {
            cmd.arg("-Z").arg("panic-abort-tests");
        }
    } else if test {
        cmd.arg("--cfg").arg("test");
    }

    for feat in &unit.features {
        cmd.arg("--cfg").arg(&format!("feature=\"{}\"", feat));
    }

    match cx.files().metadata(unit) {
        Some(m) => {
            cmd.arg("-C").arg(&format!("metadata={}", m));
            cmd.arg("-C").arg(&format!("extra-filename=-{}", m));
        }
        None => {
            cmd.arg("-C")
                .arg(&format!("metadata={}", cx.files().target_short_hash(unit)));
        }
    }

    if rpath {
        cmd.arg("-C").arg("rpath");
    }

    cmd.arg("--out-dir").arg(&cx.files().out_dir(unit));

    fn opt(cmd: &mut ProcessBuilder, key: &str, prefix: &str, val: Option<&OsStr>) {
        if let Some(val) = val {
            let mut joined = OsString::from(prefix);
            joined.push(val);
            cmd.arg(key).arg(joined);
        }
    }

    if let CompileKind::Target(n) = unit.kind {
        cmd.arg("--target").arg(n.rustc_target());
    }

    opt(
        cmd,
        "-C",
        "linker=",
        bcx.linker(unit.kind).as_ref().map(|s| s.as_ref()),
    );
    if incremental {
        let dir = cx.files().layout(unit.kind).incremental().as_os_str();
        opt(cmd, "-C", "incremental=", Some(dir));
    }

    if strip != Strip::None {
        cmd.arg("-Z").arg(format!("strip={}", strip));
    }

    if unit.is_std {
        // -Zforce-unstable-if-unmarked prevents the accidental use of
        // unstable crates within the sysroot (such as "extern crate libc" or
        // any non-public crate in the sysroot).
        //
        // RUSTC_BOOTSTRAP allows unstable features on stable.
        cmd.arg("-Z")
            .arg("force-unstable-if-unmarked")
            .env("RUSTC_BOOTSTRAP", "1");
    }

    // Add `CARGO_BIN_` environment variables for building tests.
    if unit.target.is_test() || unit.target.is_bench() {
        for bin_target in unit
            .pkg
            .manifest()
            .targets()
            .iter()
            .filter(|target| target.is_bin())
        {
            let exe_path = cx
                .files()
                .bin_link_for_target(bin_target, unit.kind, cx.bcx)?;
            let key = format!("CARGO_BIN_EXE_{}", bin_target.name());
            cmd.env(&key, exe_path);
        }
    }
    Ok(())
}

fn lto_args(cx: &Context<'_, '_>, unit: &Unit) -> Vec<OsString> {
    let mut result = Vec::new();
    let mut push = |arg: &str| {
        result.push(OsString::from("-C"));
        result.push(OsString::from(arg));
    };
    match cx.lto[unit] {
        lto::Lto::Run(None) => push("lto"),
        lto::Lto::Run(Some(s)) => push(&format!("lto={}", s)),
        lto::Lto::Off => push("lto=off"),
        lto::Lto::ObjectAndBitcode => {} // this is rustc's default
        lto::Lto::OnlyBitcode => push("linker-plugin-lto"),
        lto::Lto::OnlyObject => push("embed-bitcode=no"),
    }
    result
}

fn build_deps_args(
    cmd: &mut ProcessBuilder,
    cx: &mut Context<'_, '_>,
    unit: &Unit,
) -> CargoResult<()> {
    let bcx = cx.bcx;
    cmd.arg("-L").arg(&{
        let mut deps = OsString::from("dependency=");
        deps.push(cx.files().deps_dir(unit));
        deps
    });

    // Be sure that the host path is also listed. This'll ensure that proc macro
    // dependencies are correctly found (for reexported macros).
    if !unit.kind.is_host() {
        cmd.arg("-L").arg(&{
            let mut deps = OsString::from("dependency=");
            deps.push(cx.files().host_deps());
            deps
        });
    }

    let deps = cx.unit_deps(unit);

    // If there is not one linkable target but should, rustc fails later
    // on if there is an `extern crate` for it. This may turn into a hard
    // error in the future (see PR #4797).
    if !deps
        .iter()
        .any(|dep| !dep.unit.mode.is_doc() && dep.unit.target.is_linkable())
    {
        if let Some(dep) = deps
            .iter()
            .find(|dep| !dep.unit.mode.is_doc() && dep.unit.target.is_lib())
        {
            bcx.config.shell().warn(format!(
                "The package `{}` \
                 provides no linkable target. The compiler might raise an error while compiling \
                 `{}`. Consider adding 'dylib' or 'rlib' to key `crate-type` in `{}`'s \
                 Cargo.toml. This warning might turn into a hard error in the future.",
                dep.unit.target.crate_name(),
                unit.target.crate_name(),
                dep.unit.target.crate_name()
            ))?;
        }
    }

    let mut unstable_opts = false;

    for dep in deps {
        if dep.unit.mode.is_run_custom_build() {
            cmd.env("OUT_DIR", &cx.files().build_script_out_dir(&dep.unit));
        }
    }

    for arg in extern_args(cx, unit, &mut unstable_opts)? {
        cmd.arg(arg);
    }

    // This will only be set if we're already using a feature
    // requiring nightly rust
    if unstable_opts {
        cmd.arg("-Z").arg("unstable-options");
    }

    Ok(())
}

/// Generates a list of `--extern` arguments.
pub fn extern_args(
    cx: &Context<'_, '_>,
    unit: &Unit,
    unstable_opts: &mut bool,
) -> CargoResult<Vec<OsString>> {
    let mut result = Vec::new();
    let deps = cx.unit_deps(unit);

    // Closure to add one dependency to `result`.
    let mut link_to =
        |dep: &UnitDep, extern_crate_name: InternedString, noprelude: bool| -> CargoResult<()> {
            let mut value = OsString::new();
            let mut opts = Vec::new();
            if unit
                .pkg
                .manifest()
                .unstable_features()
                .require(Feature::public_dependency())
                .is_ok()
                && !dep.public
            {
                opts.push("priv");
                *unstable_opts = true;
            }
            if noprelude {
                opts.push("noprelude");
                *unstable_opts = true;
            }
            if !opts.is_empty() {
                value.push(opts.join(","));
                value.push(":");
            }
            value.push(extern_crate_name.as_str());
            value.push("=");

            let mut pass = |file| {
                let mut value = value.clone();
                value.push(file);
                result.push(OsString::from("--extern"));
                result.push(value);
            };

            let outputs = cx.outputs(&dep.unit)?;

            if cx.only_requires_rmeta(unit, &dep.unit) || dep.unit.mode.is_check() {
                // Example: rlib dependency for an rlib, rmeta is all that is required.
                let output = outputs
                    .iter()
                    .find(|output| output.flavor == FileFlavor::Rmeta)
                    .expect("failed to find rmeta dep for pipelined dep");
                pass(&output.path);
            } else {
                // Example: a bin needs `rlib` for dependencies, it cannot use rmeta.
                for output in outputs.iter() {
                    if output.flavor == FileFlavor::Linkable {
                        pass(&output.path);
                    }
                }
            }
            Ok(())
        };

    for dep in deps {
        if dep.unit.target.is_linkable() && !dep.unit.mode.is_doc() {
            link_to(dep, dep.extern_crate_name, dep.noprelude)?;
        }
    }
    if unit.target.proc_macro() {
        // Automatically import `proc_macro`.
        result.push(OsString::from("--extern"));
        result.push(OsString::from("proc_macro"));
    }

    Ok(result)
}

fn envify(s: &str) -> String {
    s.chars()
        .flat_map(|c| c.to_uppercase())
        .map(|c| if c == '-' { '_' } else { c })
        .collect()
}

struct OutputOptions {
    /// What format we're emitting from Cargo itself.
    format: MessageFormat,
    /// Look for JSON message that indicates .rmeta file is available for
    /// pipelined compilation.
    look_for_metadata_directive: bool,
    /// Whether or not to display messages in color.
    color: bool,
    /// Where to write the JSON messages to support playback later if the unit
    /// is fresh. The file is created lazily so that in the normal case, lots
    /// of empty files are not created. If this is None, the output will not
    /// be cached (such as when replaying cached messages).
    cache_cell: Option<(PathBuf, LazyCell<File>)>,
}

impl OutputOptions {
    fn new(cx: &Context<'_, '_>, unit: &Unit) -> OutputOptions {
        let look_for_metadata_directive = cx.rmeta_required(unit);
        let color = cx.bcx.config.shell().err_supports_color();
        let path = cx.files().message_cache_path(unit);
        // Remove old cache, ignore ENOENT, which is the common case.
        drop(fs::remove_file(&path));
        let cache_cell = Some((path, LazyCell::new()));
        OutputOptions {
            format: cx.bcx.build_config.message_format,
            look_for_metadata_directive,
            color,
            cache_cell,
        }
    }
}

fn on_stdout_line(
    state: &JobState<'_>,
    line: &str,
    _package_id: PackageId,
    _target: &Target,
) -> CargoResult<()> {
    state.stdout(line.to_string())?;
    Ok(())
}

fn on_stderr_line(
    state: &JobState<'_>,
    line: &str,
    package_id: PackageId,
    target: &Target,
    options: &mut OutputOptions,
) -> CargoResult<()> {
    if on_stderr_line_inner(state, line, package_id, target, options)? {
        // Check if caching is enabled.
        if let Some((path, cell)) = &mut options.cache_cell {
            // Cache the output, which will be replayed later when Fresh.
            let f = cell.try_borrow_mut_with(|| paths::create(path))?;
            debug_assert!(!line.contains('\n'));
            f.write_all(line.as_bytes())?;
            f.write_all(&[b'\n'])?;
        }
    }
    Ok(())
}

/// Returns true if the line should be cached.
fn on_stderr_line_inner(
    state: &JobState<'_>,
    line: &str,
    package_id: PackageId,
    target: &Target,
    options: &mut OutputOptions,
) -> CargoResult<bool> {
    // We primarily want to use this function to process JSON messages from
    // rustc. The compiler should always print one JSON message per line, and
    // otherwise it may have other output intermingled (think RUST_LOG or
    // something like that), so skip over everything that doesn't look like a
    // JSON message.
    if !line.starts_with('{') {
        state.stderr(line.to_string())?;
        return Ok(true);
    }

    let mut compiler_message: Box<serde_json::value::RawValue> = match serde_json::from_str(line) {
        Ok(msg) => msg,

        // If the compiler produced a line that started with `{` but it wasn't
        // valid JSON, maybe it wasn't JSON in the first place! Forward it along
        // to stderr.
        Err(e) => {
            debug!("failed to parse json: {:?}", e);
            state.stderr(line.to_string())?;
            return Ok(true);
        }
    };

    // Depending on what we're emitting from Cargo itself, we figure out what to
    // do with this JSON message.
    match options.format {
        // In the "human" output formats (human/short) or if diagnostic messages
        // from rustc aren't being included in the output of Cargo's JSON
        // messages then we extract the diagnostic (if present) here and handle
        // it ourselves.
        MessageFormat::Human
        | MessageFormat::Short
        | MessageFormat::Json {
            render_diagnostics: true,
            ..
        } => {
            #[derive(serde::Deserialize)]
            struct CompilerMessage {
                rendered: String,
            }
            if let Ok(mut error) = serde_json::from_str::<CompilerMessage>(compiler_message.get()) {
                // state.stderr will add a newline
                if error.rendered.ends_with('\n') {
                    error.rendered.pop();
                }
                let rendered = if options.color {
                    error.rendered
                } else {
                    // Strip only fails if the the Writer fails, which is Cursor
                    // on a Vec, which should never fail.
                    strip_ansi_escapes::strip(&error.rendered)
                        .map(|v| String::from_utf8(v).expect("utf8"))
                        .expect("strip should never fail")
                };
                state.stderr(rendered)?;
                return Ok(true);
            }
        }

        // Remove color information from the rendered string if color is not
        // enabled. Cargo always asks for ANSI colors from rustc. This allows
        // cached replay to enable/disable colors without re-invoking rustc.
        MessageFormat::Json { ansi: false, .. } => {
            #[derive(serde::Deserialize, serde::Serialize)]
            struct CompilerMessage {
                rendered: String,
                #[serde(flatten)]
                other: std::collections::BTreeMap<String, serde_json::Value>,
            }
            if let Ok(mut error) = serde_json::from_str::<CompilerMessage>(compiler_message.get()) {
                error.rendered = strip_ansi_escapes::strip(&error.rendered)
                    .map(|v| String::from_utf8(v).expect("utf8"))
                    .unwrap_or(error.rendered);
                let new_line = serde_json::to_string(&error)?;
                let new_msg: Box<serde_json::value::RawValue> = serde_json::from_str(&new_line)?;
                compiler_message = new_msg;
            }
        }

        // If ansi colors are desired then we should be good to go! We can just
        // pass through this message as-is.
        MessageFormat::Json { ansi: true, .. } => {}
    }

    // In some modes of execution we will execute rustc with `-Z
    // emit-artifact-notifications` to look for metadata files being produced. When this
    // happens we may be able to start subsequent compilations more quickly than
    // waiting for an entire compile to finish, possibly using more parallelism
    // available to complete a compilation session more quickly.
    //
    // In these cases look for a matching directive and inform Cargo internally
    // that a metadata file has been produced.
    if options.look_for_metadata_directive {
        #[derive(serde::Deserialize)]
        struct ArtifactNotification {
            artifact: String,
        }
        if let Ok(artifact) = serde_json::from_str::<ArtifactNotification>(compiler_message.get()) {
            log::trace!("found directive from rustc: `{}`", artifact.artifact);
            if artifact.artifact.ends_with(".rmeta") {
                log::debug!("looks like metadata finished early!");
                state.rmeta_produced();
            }
            return Ok(false);
        }
    }

    #[derive(serde::Deserialize)]
    struct JobserverNotification {
        jobserver_event: Event,
    }

    #[derive(Debug, serde::Deserialize)]
    enum Event {
        WillAcquire,
        Release,
    }

    if let Ok(JobserverNotification { jobserver_event }) =
        serde_json::from_str::<JobserverNotification>(compiler_message.get())
    {
        log::info!(
            "found jobserver directive from rustc: `{:?}`",
            jobserver_event
        );
        match jobserver_event {
            Event::WillAcquire => state.will_acquire(),
            Event::Release => state.release_token(),
        }
        return Ok(false);
    }

    // And failing all that above we should have a legitimate JSON diagnostic
    // from the compiler, so wrap it in an external Cargo JSON message
    // indicating which package it came from and then emit it.
    let msg = machine_message::FromCompiler {
        package_id,
        target,
        message: compiler_message,
    }
    .to_json_string();

    // Switch json lines from rustc/rustdoc that appear on stderr to stdout
    // instead. We want the stdout of Cargo to always be machine parseable as
    // stderr has our colorized human-readable messages.
    state.stdout(msg)?;
    Ok(true)
}

fn replay_output_cache(
    package_id: PackageId,
    target: &Target,
    path: PathBuf,
    format: MessageFormat,
    color: bool,
) -> Work {
    let target = target.clone();
    let mut options = OutputOptions {
        format,
        look_for_metadata_directive: true,
        color,
        cache_cell: None,
    };
    Work::new(move |state| {
        if !path.exists() {
            // No cached output, probably didn't emit anything.
            return Ok(());
        }
        // We sometimes have gigabytes of output from the compiler, so avoid
        // loading it all into memory at once, as that can cause OOM where
        // otherwise there would be none.
        let file = paths::open(&path)?;
        let mut reader = std::io::BufReader::new(file);
        let mut line = String::new();
        loop {
            let length = reader.read_line(&mut line)?;
            if length == 0 {
                break;
            }
            let trimmed = line.trim_end_matches(&['\n', '\r'][..]);
            on_stderr_line(state, trimmed, package_id, &target, &mut options)?;
            line.clear();
        }
        Ok(())
    })
}<|MERGE_RESOLUTION|>--- conflicted
+++ resolved
@@ -662,15 +662,11 @@
                 &mut |line| on_stderr_line(state, line, package_id, &target, &mut output_options),
                 false,
             )
-<<<<<<< HEAD
             .chain_err(|| format!("Could not document `{}`.", name))?;
 
         if doc_dir_removed {
             fingerprint.write(&doc_dir)?
         };
-=======
-            .chain_err(|| format!("could not document `{}`", name))?;
->>>>>>> a3c2627f
         Ok(())
     }))
 }
