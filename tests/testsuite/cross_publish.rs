use std::fs::File;
use std::io::prelude::*;
use std::path::PathBuf;

use flate2::read::GzDecoder;
use support::{cross_compile, project, publish};
use tar::Archive;

#[test]
fn simple_cross_package() {
    if cross_compile::disabled() {
        return;
    }

    let p = project()
        .file(
            "Cargo.toml",
            r#"
            [package]
            name = "foo"
            version = "0.0.0"
            authors = []
            license = "MIT"
            description = "foo"
            repository = "bar"
        "#,
        ).file(
            "src/main.rs",
            &format!(
                r#"
            use std::env;
            fn main() {{
                assert_eq!(env::consts::ARCH, "{}");
            }}
        "#,
                cross_compile::alternate_arch()
            ),
        ).build();

    let target = cross_compile::alternate();

    p.cargo("package --target")
        .arg(&target)
        .with_stderr(
            "   Packaging foo v0.0.0 ([CWD])
   Verifying foo v0.0.0 ([CWD])
   Compiling foo v0.0.0 ([CWD]/target/package/foo-0.0.0)
    Finished dev [unoptimized + debuginfo] target(s) in [..]
",
        ).run();

    // Check that the tarball contains the files
    let f = File::open(&p.root().join("target/package/foo-0.0.0.crate")).unwrap();
    let mut rdr = GzDecoder::new(f);
    let mut contents = Vec::new();
    rdr.read_to_end(&mut contents).unwrap();
    let mut ar = Archive::new(&contents[..]);
    let entries = ar.entries().unwrap();
    let entry_paths = entries
        .map(|entry| entry.unwrap().path().unwrap().into_owned())
        .collect::<Vec<PathBuf>>();
    assert!(entry_paths.contains(&PathBuf::from("foo-0.0.0/Cargo.toml")));
    assert!(entry_paths.contains(&PathBuf::from("foo-0.0.0/Cargo.toml.orig")));
    assert!(entry_paths.contains(&PathBuf::from("foo-0.0.0/src/main.rs")));
}

#[test]
fn publish_with_target() {
    if cross_compile::disabled() {
        return;
    }

    publish::setup();

    let p = project()
        .file(
            "Cargo.toml",
            r#"
            [package]
            name = "foo"
            version = "0.0.0"
            authors = []
            license = "MIT"
            description = "foo"
            repository = "bar"
        "#,
        ).file(
            "src/main.rs",
            &format!(
                r#"
            use std::env;
            fn main() {{
                assert_eq!(env::consts::ARCH, "{}");
            }}
        "#,
                cross_compile::alternate_arch()
            ),
        ).build();

    let target = cross_compile::alternate();

    p.cargo("publish --index")
        .arg(publish::registry().to_string())
        .arg("--target")
        .arg(&target)
        .with_stderr(&format!(
<<<<<<< HEAD
            "    Updating registry `{registry}`
   Packaging foo v0.0.0 ([CWD])
   Verifying foo v0.0.0 ([CWD])
   Compiling foo v0.0.0 ([CWD]/target/package/foo-0.0.0)
=======
            "    Updating `{registry}` index
   Packaging foo v0.0.0 (CWD)
   Verifying foo v0.0.0 (CWD)
   Compiling foo v0.0.0 (CWD/target/package/foo-0.0.0)
>>>>>>> 59843122
    Finished dev [unoptimized + debuginfo] target(s) in [..]
   Uploading foo v0.0.0 ([CWD])
",
            registry = publish::registry()
        )).run();
}<|MERGE_RESOLUTION|>--- conflicted
+++ resolved
@@ -104,17 +104,10 @@
         .arg("--target")
         .arg(&target)
         .with_stderr(&format!(
-<<<<<<< HEAD
-            "    Updating registry `{registry}`
+            "    Updating `{registry}` index
    Packaging foo v0.0.0 ([CWD])
    Verifying foo v0.0.0 ([CWD])
    Compiling foo v0.0.0 ([CWD]/target/package/foo-0.0.0)
-=======
-            "    Updating `{registry}` index
-   Packaging foo v0.0.0 (CWD)
-   Verifying foo v0.0.0 (CWD)
-   Compiling foo v0.0.0 (CWD/target/package/foo-0.0.0)
->>>>>>> 59843122
     Finished dev [unoptimized + debuginfo] target(s) in [..]
    Uploading foo v0.0.0 ([CWD])
 ",
